--- conflicted
+++ resolved
@@ -75,11 +75,7 @@
             )
             None
 
-<<<<<<< HEAD
-        variables = media_list_entry.model_dump_json()
-=======
         variables = media_list_entry.model_dump_json(exclude_none=True)
->>>>>>> e8628dbe
 
         response = self._make_request(query, variables)["data"]["SaveMediaListEntry"]
         return MediaList(**response)
@@ -110,11 +106,7 @@
 
         variables = MediaList(
             id=entry_id, media_id=media_id, user_id=self.anilist_user.id
-<<<<<<< HEAD
-        ).model_dump_json()
-=======
         ).model_dump_json(exclude_none=True)
->>>>>>> e8628dbe
 
         response = self._make_request(query, variables)["data"]["DeleteMediaListEntry"]
         return response["deleted"]
